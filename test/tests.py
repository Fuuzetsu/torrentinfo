#!/usr/bin/env/python
# -*- coding: utf-8 -*-

# This file is part of torrentinfo.
#
# Foobar is free software: you can redistribute it and/or modify
# it under the terms of the GNU General Public License as published by
# the Free Software Foundation, either version 2 of the License, or
# (at your option) any later version.
#
# Foobar is distributed in the hope that it will be useful,
# but WITHOUT ANY WARRANTY; without even the implied warranty of
# MERCHANTABILITY or FITNESS FOR A PARTICULAR PURPOSE.  See the
# GNU General Public License for more details.
#
# You should have received a copy of the GNU General Public License
# along with torrentinfo.  If not, see <http://www.gnu.org/licenses/>.

import sys
import os.path
import os
sys.path.append(os.path.join('..', 'src'))

if sys.version_info[0] == 2:
    from StringIO import StringIO
else:
    from io import StringIO

import unittest
import nose
<<<<<<< HEAD
import re
import argparse
=======
>>>>>>> 1139d8b6
import torrentinfo


class TextFormatterTest(unittest.TestCase):

    def setUp(self):
        self.out = StringIO()
        self.config = torrentinfo.Config(torrentinfo.TextFormatter(False),
                                         out=self.out)
        self.colour_codes = dict(torrentinfo.TextFormatter.mapping)

    def test_no_colour_simple_succeed(self):
        norm_col = torrentinfo.TextFormatter.NORMAL
        test_string = 'oaeuAOEU:<>%75'
        self.config.formatter.string_format(norm_col, self.config,
                                            string=test_string)
        output = self.out.getvalue()
        self.assertEqual(output, test_string)

    def test_no_colour_simple_fail(self):
        norm_col = torrentinfo.TextFormatter.NORMAL
        test_string = 'oaeuAOEU:<>%75'
        trash_output = 'trash_output'
        self.config.formatter.string_format(norm_col, self.config, string=test_string)
        output = self.out.getvalue()
        assert trash_output != test_string
        self.assertNotEqual(output, trash_output)

    def test_colour_simple_succeed(self):
        local_config = torrentinfo.Config(torrentinfo.TextFormatter(True),
                                          out=self.out)
        red_code = self.colour_codes[torrentinfo.TextFormatter.RED]
        norm_string = 'oaeuAOEU:<>%75'
        test_string = '%s%s%s' % (torrentinfo.TextFormatter.escape,
                                  red_code, norm_string)
        local_config.formatter.string_format(torrentinfo.TextFormatter.RED,
                                             local_config, string=norm_string)
        output = self.out.getvalue()
        self.assertEqual(output, test_string)

    def test_colour_simple_fail(self):
        local_config = torrentinfo.Config(torrentinfo.TextFormatter(True),
                                          out=self.out)
        red_code = self.colour_codes[torrentinfo.TextFormatter.RED]
        norm_string = 'oaeuAOEU:<>%75'
        test_string = '%s%s%s' % (torrentinfo.TextFormatter.escape,
                                  red_code, norm_string)
        local_config.formatter.string_format(torrentinfo.TextFormatter.GREEN,
                                             local_config, string=norm_string)
        output = self.out.getvalue()
        self.assertNotEqual(output, test_string)

    def test_no_colour_unicode_succeed(self):
        norm_col = torrentinfo.TextFormatter.NORMAL
        test_string = 'oaeuAOEU灼眼のシャナ:<>%75'
        self.config.formatter.string_format(norm_col, self.config, string=test_string)
        output = self.out.getvalue()
        self.assertEqual(output, test_string)

    def test_no_colour_unicode_fail(self):
        norm_col = torrentinfo.TextFormatter.NORMAL
        test_string = 'oaeuAOEU灼眼のシャナ:<>%75'
        trash_output = 'oaeuAOEU封絶:<>%75'
        self.config.formatter.string_format(norm_col, self.config, string=test_string)
        output = self.out.getvalue()
        assert trash_output != test_string
        self.assertNotEqual(output, trash_output)

    def test_colour_unicode_succeed(self):
        local_config = torrentinfo.Config(torrentinfo.TextFormatter(True),
                                          out=self.out)
        green_code = self.colour_codes[torrentinfo.TextFormatter.GREEN]
        norm_string = 'oaeuAOEU灼眼のシャナ:<>%75'

        test_string = '%s%s%s' % (torrentinfo.TextFormatter.escape,
                                  green_code, norm_string)

        local_config.formatter.string_format(torrentinfo.TextFormatter.GREEN,
                                             local_config, string=norm_string)

        output = self.out.getvalue()
        self.assertEqual(output, test_string)

    def test_colour_unicode_fail(self):
        local_config = torrentinfo.Config(torrentinfo.TextFormatter(True),
                                          out=self.out)
        green_code = self.colour_codes[torrentinfo.TextFormatter.GREEN]
        norm_string = 'oaeuAOEU灼眼のシャナ:<>%75'
        test_string = '%s%s%s' % (torrentinfo.TextFormatter.escape,
                                  green_code, norm_string)

        local_config.formatter.string_format(torrentinfo.TextFormatter.YELLOW,
                                             local_config,
                                             string=norm_string)

        output = self.out.getvalue()
        self.assertNotEqual(output, test_string)

    def test_date_succees(self):
        date_number = 1363542066
        result = '2013/03/17 17:41:06 \\w+?\n'
        pattern = re.compile(result)

        torrentinfo.dump_as_date(date_number, self.config)
        output = self.out.getvalue()
        self.assertTrue(re.match(pattern, output) != None)

    def test_date_fail(self):
        date_number = 1363542066
        result = '2099/03/17 17:41:06 \\w+?\n'
        pattern = re.compile(result)
        torrentinfo.dump_as_date(date_number, self.config)
        output = self.out.getvalue()
        self.assertTrue(re.match(pattern, output) == None)

    def test_size_success(self):
        size = 1024 * 1024
        torrentinfo.dump_as_size(size, self.config, 0)
        output = self.out.getvalue()
        self.assertEqual(output, '1.0MB\n')

    def test_size_fail(self):
        size = 1024
        torrentinfo.dump_as_size(size, self.config, 0)
        output = self.out.getvalue()
        self.assertNotEqual(output, '1.0GB')


    def tearDown(self):
        self.out = sys.stdout


class StringBufferTest(unittest.TestCase):

    def test_is_eof_true(self):
        s = torrentinfo.StringBuffer('')
        self.assertTrue(s.is_eof(), 'Did not catch eof with empty string')

    def test_is_eof_false(self):
        s = torrentinfo.StringBuffer('foo')
        self.assertFalse(s.is_eof(), 'Caught eof with `foo\'')

    def test_peek_succeed(self):
        s = torrentinfo.StringBuffer('foo')
        self.assertEqual(s.peek(), 'f',
                         "Did not peek a correct letter with `foo'")

    def test_peek_fail(self):
        s = torrentinfo.StringBuffer('bar')
        self.assertNotEqual(s.peek(), 'f', "Peeked an `f'  letter with `bar'")

    def test_peek_overrun(self):
        s = torrentinfo.StringBuffer('')
        self.assertRaises(torrentinfo.StringBuffer.BufferOverrun, s.peek)

    def test_get_succeed(self):
        s = torrentinfo.StringBuffer('foo')
        self.assertEqual(s.get(2), 'fo',
                         "get(2) got incorrect characters with `foo'")

    def test_get_multi(self):
        s = torrentinfo.StringBuffer('foobarbaz')
        s.get(3)
        s.get(3)
        self.assertEqual(s.get(3), 'baz',
                         "Multiple get(3) didn't produce final result `baz'")

    def test_get_fail(self):
        s = torrentinfo.StringBuffer('bar')
        self.assertNotEqual(s.get(2), 'fo',
                         "get(2) got `fo'' characters with `bar'")

    def test_get_overrun(self):
        s = torrentinfo.StringBuffer('foo')
        self.assertRaises(torrentinfo.StringBuffer.BufferOverrun, s.get, 10)

    def test_get_upto_succeed(self):
        s = torrentinfo.StringBuffer('abcdef')
        self.assertEqual(s.get_upto('d'), 'abc',
                         "get_upto('d') failed to get `abc' with `abcdef'")

    def test_get_upto_character_expected(self):
        s = torrentinfo.StringBuffer('abcdef')
        self.assertRaises(torrentinfo.StringBuffer.CharacterExpected,
                          s.get_upto, 'x')


class GenericTorrentTest(unittest.TestCase):
    __test__ = False

    def test_load_torrent_succeed(self):
        self.assertNotEqual(self.torrent, None,
                            "Loaded %s is None" % self.file['path'])

    def test_load_torrent_fail(self):
        self.assertRaises(IOError, torrentinfo.load_torrent,
                          'fakefoobar.fake')

    def test_load_torrent_unexpected_type(self):
        data = torrentinfo.StringBuffer('4:fake')
        self.assertRaises(torrentinfo.UnexpectedType,
                          torrentinfo.Torrent, *('foo', data))

    def test_filename_succeed(self):
        self.assertEqual(self.torrent.filename, self.file['path'])

    def test_filename_fail(self):
        self.assertNotEqual(self.torrent.filename, 'fakefilename.xyz')

    def test_parse_unknown_type_char(self):
        bogus_data = torrentinfo.StringBuffer("d8:announcex7:invalid")
        self.assertRaises(torrentinfo.UnknownTypeChar,
                          torrentinfo.decode, bogus_data)

    def test_parse_buffer_overrun(self):
        bogus_data = torrentinfo.StringBuffer("d20:announce")
        self.assertRaises(torrentinfo.StringBuffer.BufferOverrun,
                          torrentinfo.decode, bogus_data)

    def test_tracker_succeed(self):
        self.assertEqual(self.torrent['announce'],
                         'fake.com/announce')

    def test_tracker_fail(self):
        self.assertNotEqual(self.torrent['announce'],
                            'different_tracker.fake')


class GenericOutputTest(unittest.TestCase):
    __test__ = False

    def setUp(self):
        self.out = StringIO()

    def test_top_succeed(self):
        config = torrentinfo.Config(torrentinfo.TextFormatter(False),
                        out=self.out)
        torrentinfo.top(config, self.torrent)
        output = self.out.getvalue()
        self.assertEqual(self.file['top'], output)

    def tearDown(self):
        self.out = sys.stdout


class RegularTorrentTest(GenericTorrentTest, GenericOutputTest):
    __test__ = True

    def setUp(self):
        super(RegularTorrentTest, self).setUp()
        self.torrent = None
        self.file = dict()
        self.file['name'] = 'regular.torrent'
        self.file['top'] = 'torrentinfo.py'
        self.file['path'] = os.path.join('test', 'files', self.file['name'])
        self.torrent = torrentinfo.Torrent(self.file['path'],
                                           torrentinfo.load_torrent(self.file['path']))

class MegabyteTorrentTest(GenericTorrentTest, GenericOutputTest):
    __test__ = True

    def setUp(self):
        super(MegabyteTorrentTest, self).setUp()
        self.torrent = None
        self.file = dict()
        self.file['name'] = 'megabyte.torrent'
        self.file['top'] = 'megabyte'
        self.file['path'] = os.path.join('test', 'files', self.file['name'])
        self.torrent = torrentinfo.Torrent(self.file['path'],
                                           torrentinfo.load_torrent(self.file['path']))

class TwoMegabyteTorrentTest(GenericTorrentTest, GenericOutputTest):
    __test__ = True

    def setUp(self):
        super(TwoMegabyteTorrentTest, self).setUp()
        self.torrent = None
        self.file = dict()
        self.file['name'] = 'two_megabytes.torrent'
        self.file['top'] = 'two_megabytes'
        self.file['path'] = os.path.join('test', 'files', self.file['name'])
        self.torrent = torrentinfo.Torrent(self.file['path'],
                                           torrentinfo.load_torrent(self.file['path']))

class MultiMegabyteTorrentTest(GenericTorrentTest, GenericOutputTest):
    __test__ = True

    def setUp(self):
        super(MultiMegabyteTorrentTest, self).setUp()
        self.torrent = None
        self.file = dict()
        self.file['name'] = 'multi_bytes.torrent'
        self.file['top'] = 'multibyte'
        self.file['path'] = os.path.join('test', 'files', self.file['name'])
        self.torrent = torrentinfo.Torrent(self.file['path'],
                                           torrentinfo.load_torrent(self.file['path']))

class MissingInfoTest(unittest.TestCase):

    def setUp(self):
        self.out = StringIO()
        self.config = torrentinfo.Config(torrentinfo.TextFormatter(False),
                                         err=self.out)
        path = os.path.join('test', 'files', 'missing_info.torrent')
        self.torrent = torrentinfo.Torrent(path,
                                           torrentinfo.load_torrent(path))
        self.msg = 'Missing "info" section in %s' % self.torrent.filename

    def generic_exit_trigger(self, f):
        try:
            f(self.config, self.torrent)
        except SystemExit:
            return self.out.getvalue()

    def test_top_exit_value_on_fail(self):
        self.assertRaises(SystemExit, torrentinfo.top, *(self.config, self.torrent))

    def test_top_msg(self):
        errmsg = self.generic_exit_trigger(torrentinfo.top)
        self.assertEqual(errmsg, self.msg)

    def test_basic_files_exit_value_on_fail(self):
        self.assertRaises(SystemExit, torrentinfo.basic_files,
                          *(self.config, self.torrent))

    def test_basic_files_msg(self):
        errmsg = self.generic_exit_trigger(torrentinfo.basic_files)
        self.assertEqual(errmsg, self.msg)

    def test_basic_exit_value_on_fail(self):
        self.assertRaises(SystemExit, torrentinfo.basic,
                          *(self.config, self.torrent))

    def test_basic_msg(self):
        errmsg = self.generic_exit_trigger(torrentinfo.basic)
        self.assertEqual(errmsg, self.msg)

    def test_list_files_exit_value_on_fail(self):
        self.assertRaises(SystemExit, torrentinfo.list_files,
                          *(self.config, self.torrent))

    def test_list_files_msg(self):
        errmsg = self.generic_exit_trigger(torrentinfo.list_files)
        self.assertEqual(errmsg, self.msg)

    def tearDown(self):
        self.torrent = None

class CommandLineOutputTest(unittest.TestCase):

    def setUp(self):
        self.parser = torrentinfo.get_arg_parser()
        self.out = StringIO()
        self.err = StringIO()

    def torrent_path(self, name):
        return os.path.join('test', 'files', name)

    def arg_namespace(self, arg_string):
        return self.parser.parse_args(arg_string.split(' '))


    def test_basic_single(self):
        tname = 'regular.torrent'
        tp = self.torrent_path(tname)
        ns = self.arg_namespace('-n %s' % tp)

        return_string = '\n'.join([tname,
                                   '    name           torrentinfo.py',
                                   '    tracker url    fake.com/announce',
                                   '    created by     mktorrent 1.0',
                                   r'    created on     \d{4}/\d\d/\d\d \d\d:\d\d:\d\d \w+?',
                                   '    file name      torrentinfo.py',
                                   '    file size      22.1KB\n\n'])
        pattern = re.compile(return_string)

        torrentinfo.main(alt_args=ns, out=self.out, err=self.err)
        assert self.err.getvalue() == ''

        self.assertTrue(re.match(pattern, self.out.getvalue()) != None)

    def test_basic_multi(self):
        tname = 'multi_bytes.torrent'
        tp = self.torrent_path(tname)
        ns = self.arg_namespace('-n %s' % tp)

        return_string = '\n'.join([tname,
                                   '    name           multibyte',
                                   '    tracker url    fake.com/announce',
                                   '    created by     mktorrent 1.0',
                                   r'    created on     \d{4}/\d\d/\d\d \d\d:\d\d:\d\d \w+?',
                                   '    num files      2',
                                   '    total size     3.0MB\n\n'])
        pattern = re.compile(return_string)

        torrentinfo.main(alt_args=ns, out=self.out, err=self.err)
        assert self.err.getvalue() == ''
        self.assertTrue(re.match(pattern, self.out.getvalue()) != None)

    def test_top_single(self):
        tname = 'regular.torrent'
        tp = self.torrent_path(tname)
        ns = self.arg_namespace('-n -t %s' % tp)

        return_string = '\n'.join([tname,
                                   'torrentinfo.py\n'])

        torrentinfo.main(alt_args=ns, out=self.out, err=self.err)
        assert self.err.getvalue() == ''
        self.assertEqual(self.out.getvalue(), return_string)

    def test_top_multi(self):
        tname = 'multi_bytes.torrent'
        tp = self.torrent_path(tname)
        ns = self.arg_namespace('-n -t %s' % tp)

        return_string = '\n'.join([tname,
                                   'multibyte\n'])

        torrentinfo.main(alt_args=ns, out=self.out, err=self.err)
        assert self.err.getvalue() == ''
        self.assertEqual(self.out.getvalue(), return_string)


    def test_basic_files_single(self):
        tname = 'regular.torrent'
        tp = self.torrent_path(tname)
        ns = self.arg_namespace('-n -f %s' % tp)

        return_string = '\n'.join([tname,
                                   '    name           torrentinfo.py',
                                   '    tracker url    fake.com/announce',
                                   '    created by     mktorrent 1.0',
                                   r'    created on     \d{4}/\d\d/\d\d \d\d:\d\d:\d\d \w+?',
                                   '    files    ',
                                   '        0',
                                   '            torrentinfo.py',
                                   '            22.1KB\n\n'])

        pattern = re.compile(return_string)

        torrentinfo.main(alt_args=ns, out=self.out, err=self.err)
        assert self.err.getvalue() == ''
        self.assertTrue(re.match(pattern, self.out.getvalue()) != None)

    def test_basic_files_multi(self):
        tname = 'multi_bytes.torrent'
        tp = self.torrent_path(tname)
        ns = self.arg_namespace('-n -f %s' % tp)

        return_string = '\n'.join([tname,
                                   '    name           multibyte',
                                   '    tracker url    fake.com/announce',
                                   '    created by     mktorrent 1.0',
                                   r'    created on     \d{4}/\d\d/\d\d \d\d:\d\d:\d\d \w+?',
                                   '    files    ',
                                   '        0',
                                   '            megabyte',
                                   '            1.0MB',
                                   '        1',
                                   '            two_megabytes',
                                   '            2.0MB\n\n'])

        pattern = re.compile(return_string)

        torrentinfo.main(alt_args=ns, out=self.out, err=self.err)
        assert self.err.getvalue() == ''
        self.assertTrue(re.match(pattern, self.out.getvalue()) != None)


    def test_list_files_single(self):
        tname = 'regular.torrent'
        tp = self.torrent_path(tname)
        ns = self.arg_namespace('-n -d %s' % tp)

        return_string = '\n'.join([tname,
                                   '    files    ',
                                   '        0',
                                   '            torrentinfo.py',
                                   '            22.1KB',
                                   '    piece length    ',
                                   '            262144',
                                   '    pieces    ',
                                   '            [20 UTF-8 Bytes]\n\n'])

        torrentinfo.main(alt_args=ns, out=self.out, err=self.err)
        assert self.err.getvalue() == ''
        self.assertEqual(self.out.getvalue(), return_string)


    def test_list_files_multi(self):
        tname = 'multi_bytes.torrent'
        tp = self.torrent_path(tname)
        ns = self.arg_namespace('-n -d %s' % tp)

        return_string = '\n'.join([tname,
                                   '    files    ',
                                   '        0',
                                   '            path    ',
                                   '                megabyte',
                                   '            length    ',
                                   '                1048576',
                                   '        1',
                                   '            path    ',
                                   '                two_megabytes',
                                   '            length    ',
                                   '                2097152',
                                   '    piece length    ',
                                   '            262144',
                                   '    pieces    ',
                                   '            [240 UTF-8 Bytes]\n\n'])

        torrentinfo.main(alt_args=ns, out=self.out, err=self.err)
        assert self.err.getvalue() == ''
        self.assertEqual(self.out.getvalue(), return_string)


    def tearDown(self):
        self.parser = None
        self.out = None
        self.err = None


class PrintableTest(unittest.TestCase):

    def setUp(self):
        self.out = StringIO()
        self.config = torrentinfo.Config(torrentinfo.TextFormatter(False),
                                         out=self.out)

    def test_is__ascii_true(self):
        test_string = 'simple ascii'
        p = torrentinfo.is_ascii_only(test_string)
        self.assertTrue(p)

    def test_is_ascii_false(self):
        test_string ='oaeuAOEU灼眼のシャナ:<>%75'
        p = torrentinfo.is_ascii_only(test_string)
        torrentinfo.dump(test_string, self.config, 0, newline=False)
        self.assertFalse(p)


    def test_is_printable_ascii_success(self):
        test_string = 'perfectly printable ascii'
        torrentinfo.dump(test_string, self.config, 0, newline=False)
        self.assertEqual(self.out.getvalue(), test_string)


if __name__ == '__main__':
    nose.main(buffer=True)<|MERGE_RESOLUTION|>--- conflicted
+++ resolved
@@ -28,11 +28,7 @@
 
 import unittest
 import nose
-<<<<<<< HEAD
 import re
-import argparse
-=======
->>>>>>> 1139d8b6
 import torrentinfo
 
 
